<section class="mt-2">
  <h2 class="mb-2 text-lg font-semibold">Trade History (Closed Positions)</h2>

<<<<<<< HEAD
  {% if closed_positions and closed_positions|length > 0 %}
    <div class="rounded-2xl border border-neutral-900 bg-neutral-900/40">
      <ul class="max-h-[460px] overflow-y-auto divide-y divide-neutral-900">
        {% for row in closed_positions %}
          {% set sym = row.get('Symbol', '') %}
          {% set status = row.get('Position_Status', '') %}
          {% set size = row.get('Current_Position', '') %}
          {% set trades = row.get('Total_Trades', '') %}
          {% set pnl = row.get('Realized_PnL', '') %}
          <li class="px-4 py-3 hover:bg-neutral-900/50 transition">
            <div class="flex items-center justify-between gap-4">
              <!-- Left: Symbol + status badge -->
              <div class="flex items-center gap-3">
                <span class="text-base font-semibold text-neutral-100">{{ sym }}</span>
                {% if status %}
                  <span class="text-xs rounded-md border border-neutral-800 bg-neutral-950 px-2 py-0.5 text-neutral-300">{{ status }}</span>
                {% endif %}
              </div>
              <!-- Right: metrics -->
              <div class="flex flex-wrap items-center gap-x-6 gap-y-1 text-sm">
                {% if size %}<span class="text-neutral-300">Size: <span class="text-neutral-100">{{ size }}</span></span>{% endif %}
                {% if trades %}<span class="text-neutral-300">Trades: <span class="text-neutral-100">{{ trades }}</span></span>{% endif %}
                {% if pnl is not none and pnl != '' %}
                  <span class="text-neutral-300">P&amp;L:
                    <span class="{% if (pnl|string).startswith('-') %}text-rose-400{% else %}text-emerald-400{% endif %}">
                      {{ pnl }}
                    </span>
                  </span>
                {% endif %}
              </div>
            </div>
          </li>
        {% endfor %}
      </ul>
    </div>
  {% else %}
    <p class="text-neutral-400">No closed positions found yet.</p>
  {% endif %}
</section>
=======
{% block content %}
  <!-- Title + subtitle -->
  <section class="mb-4">
    <h1 class="text-2xl font-semibold tracking-tight">Financial Portfolio</h1>
    <p class="mt-1 text-sm text-neutral-400">Summary of Account Data - Updated Every Saturday</p>
  </section>

  <!-- Chart card -->
  <section class="relative mb-3 rounded-2xl border border-neutral-900 bg-neutral-900/60 p-4 shadow-[0_10px_30px_rgba(0,0,0,0.35)]">
    <!-- On-load chart fetch -->
    <div id="chart-wrap"
         hx-get="/partial/chart?tf={{ timeframe | default('YTD') }}"
         hx-trigger="load">
      <div class="rounded-xl border border-neutral-800 bg-neutral-950/60 p-4 text-neutral-400">
        Loading chart…
      </div>
    </div>
  </section>

  <!-- Timeframe buttons (beneath chart) -->
  <div class="mb-8 flex flex-wrap gap-2">
    {% for t in ["1M","3M","6M","YTD"] %}
      <button
        class="rounded-lg border border-neutral-800 bg-neutral-900 px-3 py-1.5 text-sm hover:bg-neutral-800"
        hx-get="/partial/chart?tf={{ t }}"
        hx-target="#chart-wrap"
        hx-swap="innerHTML">
        {{ t }}
      </button>
    {% endfor %}
  </div>

  <!-- Closed Positions / Trade History -->
  <section class="mt-2">
    <h2 class="mb-2 text-lg font-semibold">Trade History (Closed Positions)</h2>
    {% if closed_positions and closed_positions|length > 0 %}
      <div class="overflow-x-auto rounded-xl border border-neutral-800">
        <table class="min-w-full text-sm">
          <thead class="bg-neutral-900/70">
            <tr class="text-left text-neutral-300">
              {% for col in closed_positions[0].keys() %}
                <th class="px-3 py-2 font-semibold">{{ col }}</th>
              {% endfor %}
            </tr>
          </thead>
          <tbody class="divide-y divide-neutral-900">
            {% for row in closed_positions %}
              <tr class="hover:bg-neutral-900/40">
                {% for val in row.values() %}
                  <td class="px-3 py-2 text-neutral-200">{{ val }}</td>
                {% endfor %}
              </tr>
            {% endfor %}
          </tbody>
        </table>
      </div>
    {% else %}
      <p class="text-neutral-400">No closed positions found yet.</p>
    {% endif %}
  </section>
{% endblock %}
>>>>>>> 9166d5a9
<|MERGE_RESOLUTION|>--- conflicted
+++ resolved
@@ -1,47 +1,6 @@
-<section class="mt-2">
-  <h2 class="mb-2 text-lg font-semibold">Trade History (Closed Positions)</h2>
+{% extends "base.html" %}
+{% block title %}Financial Portfolio — Jones Data & Software{% endblock %}
 
-<<<<<<< HEAD
-  {% if closed_positions and closed_positions|length > 0 %}
-    <div class="rounded-2xl border border-neutral-900 bg-neutral-900/40">
-      <ul class="max-h-[460px] overflow-y-auto divide-y divide-neutral-900">
-        {% for row in closed_positions %}
-          {% set sym = row.get('Symbol', '') %}
-          {% set status = row.get('Position_Status', '') %}
-          {% set size = row.get('Current_Position', '') %}
-          {% set trades = row.get('Total_Trades', '') %}
-          {% set pnl = row.get('Realized_PnL', '') %}
-          <li class="px-4 py-3 hover:bg-neutral-900/50 transition">
-            <div class="flex items-center justify-between gap-4">
-              <!-- Left: Symbol + status badge -->
-              <div class="flex items-center gap-3">
-                <span class="text-base font-semibold text-neutral-100">{{ sym }}</span>
-                {% if status %}
-                  <span class="text-xs rounded-md border border-neutral-800 bg-neutral-950 px-2 py-0.5 text-neutral-300">{{ status }}</span>
-                {% endif %}
-              </div>
-              <!-- Right: metrics -->
-              <div class="flex flex-wrap items-center gap-x-6 gap-y-1 text-sm">
-                {% if size %}<span class="text-neutral-300">Size: <span class="text-neutral-100">{{ size }}</span></span>{% endif %}
-                {% if trades %}<span class="text-neutral-300">Trades: <span class="text-neutral-100">{{ trades }}</span></span>{% endif %}
-                {% if pnl is not none and pnl != '' %}
-                  <span class="text-neutral-300">P&amp;L:
-                    <span class="{% if (pnl|string).startswith('-') %}text-rose-400{% else %}text-emerald-400{% endif %}">
-                      {{ pnl }}
-                    </span>
-                  </span>
-                {% endif %}
-              </div>
-            </div>
-          </li>
-        {% endfor %}
-      </ul>
-    </div>
-  {% else %}
-    <p class="text-neutral-400">No closed positions found yet.</p>
-  {% endif %}
-</section>
-=======
 {% block content %}
   <!-- Title + subtitle -->
   <section class="mb-4">
@@ -51,7 +10,6 @@
 
   <!-- Chart card -->
   <section class="relative mb-3 rounded-2xl border border-neutral-900 bg-neutral-900/60 p-4 shadow-[0_10px_30px_rgba(0,0,0,0.35)]">
-    <!-- On-load chart fetch -->
     <div id="chart-wrap"
          hx-get="/partial/chart?tf={{ timeframe | default('YTD') }}"
          hx-trigger="load">
@@ -61,7 +19,7 @@
     </div>
   </section>
 
-  <!-- Timeframe buttons (beneath chart) -->
+  <!-- Timeframe buttons beneath chart -->
   <div class="mb-8 flex flex-wrap gap-2">
     {% for t in ["1M","3M","6M","YTD"] %}
       <button
@@ -74,33 +32,47 @@
     {% endfor %}
   </div>
 
-  <!-- Closed Positions / Trade History -->
+  <!-- Trade History as a scrollable list -->
   <section class="mt-2">
     <h2 class="mb-2 text-lg font-semibold">Trade History (Closed Positions)</h2>
+
     {% if closed_positions and closed_positions|length > 0 %}
-      <div class="overflow-x-auto rounded-xl border border-neutral-800">
-        <table class="min-w-full text-sm">
-          <thead class="bg-neutral-900/70">
-            <tr class="text-left text-neutral-300">
-              {% for col in closed_positions[0].keys() %}
-                <th class="px-3 py-2 font-semibold">{{ col }}</th>
-              {% endfor %}
-            </tr>
-          </thead>
-          <tbody class="divide-y divide-neutral-900">
-            {% for row in closed_positions %}
-              <tr class="hover:bg-neutral-900/40">
-                {% for val in row.values() %}
-                  <td class="px-3 py-2 text-neutral-200">{{ val }}</td>
-                {% endfor %}
-              </tr>
-            {% endfor %}
-          </tbody>
-        </table>
+      <div class="rounded-2xl border border-neutral-900 bg-neutral-900/40">
+        <ul class="max-h-[460px] overflow-y-auto divide-y divide-neutral-900">
+          {% for row in closed_positions %}
+            {% set sym = row.get('Symbol', '') %}
+            {% set status = row.get('Position_Status', '') %}
+            {% set size = row.get('Current_Position', '') %}
+            {% set trades = row.get('Total_Trades', '') %}
+            {% set pnl = row.get('Realized_PnL', '') %}
+            <li class="px-4 py-3 hover:bg-neutral-900/50 transition">
+              <div class="flex items-center justify-between gap-4">
+                <!-- Left: Symbol + status badge -->
+                <div class="flex items-center gap-3">
+                  <span class="text-base font-semibold text-neutral-100">{{ sym }}</span>
+                  {% if status %}
+                    <span class="text-xs rounded-md border border-neutral-800 bg-neutral-950 px-2 py-0.5 text-neutral-300">{{ status }}</span>
+                  {% endif %}
+                </div>
+                <!-- Right: metrics -->
+                <div class="flex flex-wrap items-center gap-x-6 gap-y-1 text-sm">
+                  {% if size %}<span class="text-neutral-300">Size: <span class="text-neutral-100">{{ size }}</span></span>{% endif %}
+                  {% if trades %}<span class="text-neutral-300">Trades: <span class="text-neutral-100">{{ trades }}</span></span>{% endif %}
+                  {% if pnl is not none and pnl != '' %}
+                    <span class="text-neutral-300">P&amp;L:
+                      <span class="{% if (pnl|string).startswith('-') %}text-rose-400{% else %}text-emerald-400{% endif %}">
+                        {{ pnl }}
+                      </span>
+                    </span>
+                  {% endif %}
+                </div>
+              </div>
+            </li>
+          {% endfor %}
+        </ul>
       </div>
     {% else %}
       <p class="text-neutral-400">No closed positions found yet.</p>
     {% endif %}
   </section>
-{% endblock %}
->>>>>>> 9166d5a9
+{% endblock %}